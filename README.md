# req2dom - Conversor de Requisitos para Classes de Domínio

<<<<<<< HEAD
Esta ferramenta converte requisitos textuais em linguagem natural para diagramas de classes de domínio, gerando automaticamente XML compatível com draw.io. Utiliza diferentes métodos de processamento de linguagem natural e modelos de linguagem grande (LLM) para identificar entidades, atributos e relacionamentos nos requisitos.
=======
Este projeto converte requisitos textuais em classes de domínio em formato XML, compatível com ferramentas como DrawIO para geração de diagramas de classes.
>>>>>>> f1d06a9c

## Funcionalidades Principais

- **Múltiplos métodos de processamento:**
  - LLM Local (Llama) via Ollama
  - LLMs Externos via OpenRouter (ChatGPT, Claude, etc.)
  - Processamento NLP baseado em spaCy e textacy
  - Processamento NLP avançado baseado em Stanza (otimizado para português de Portugal)
  - Modo Híbrido (combinação de NLP e LLM)

- **Interface web intuitiva**
- **Reconhecimento de requisitos no formato "RF[número]. [texto do requisito]"**
- **Exportação em formato XML para draw.io**
- **Visualização instantânea do diagrama gerado**

## Instalação e Execução

### Pré-requisitos

- Python 3.8+
- Node.js 14+
- npm 6+
- Git

### Instalação Rápida (Recomendada)

Após clonar o repositório, utilize o script de inicialização automática:

```bash
git clone https://github.com/seu-utilizador/req2dom.git
cd req2dom
chmod +x start_req2dom.sh
./start_req2dom.sh
```

O script irá:
1. Verificar e instalar todas as dependências
2. Criar o ambiente virtual Python
3. Instalar os modelos necessários (spaCy e Stanza)
4. Iniciar o backend e o frontend

A aplicação estará disponível em:
- Frontend: http://localhost:5173
- API: http://localhost:8000/api

### Instalação Manual

#### 1. Backend (Python/FastAPI)

```bash
cd req2dom/backend

# Criar e ativar ambiente virtual
python3 -m venv venv
source venv/bin/activate

# Instalar dependências
pip install -r requirements.txt

# Instalar modelos para spaCy
python -m spacy download pt_core_news_lg
python -m spacy download en_core_web_lg

# Instalar e configurar Stanza (recomendado para português)
./install_stanza.sh
# ou manualmente:
# pip install stanza
# python -c "import stanza; stanza.download('pt')"

# Configurar variáveis de ambiente (opcional)
cp .env.example .env
# Edite o ficheiro .env com as suas chaves API, se necessário

# Iniciar o servidor
uvicorn src.app:app --host 0.0.0.0 --port 8000 --reload
```

#### 2. Frontend (Vue.js)

```bash
cd req2dom/frontend

# Instalar dependências
npm install

# Iniciar servidor de desenvolvimento
npm run dev
```

## Utilização

1. Aceda à interface web em [http://localhost:5173](http://localhost:5173)
2. Insira os requisitos na área de texto
3. Selecione o método de processamento desejado
4. Clique em "Processar Requisitos"
5. Visualize o diagrama gerado e descarregue o XML para uso no draw.io

<<<<<<< HEAD
### Métodos de Processamento Disponíveis

- **LLM Local**: Utiliza o modelo Llama 3.1 via Ollama para análise semântica completa
- **LLM Externo**: Utilize modelos como ChatGPT, Claude, Gemini através do OpenRouter
- **spaCy+textacy**: Processamento NLP tradicional com análise sintática e semântica
- **Stanza**: Processamento NLP avançado com melhor suporte para português de Portugal
- **Híbrido**: Combina NLP (Stanza por padrão) com LLM para resultados mais precisos

## Estrutura do Projeto
=======
Num terminal:
>>>>>>> f1d06a9c

```
req2dom/
├── backend/
│   ├── src/
│   │   ├── api/           # Rotas da API FastAPI
│   │   ├── model/         # Processadores e geradores
│   │   └── app.py         # Aplicação principal
│   ├── install_stanza.sh  # Script de instalação do Stanza
│   ├── requirements.txt   # Dependências Python
│   └── test_*.py          # Testes e benchmarks
├── frontend/
│   ├── src/
│   │   ├── components/    # Componentes Vue
│   │   ├── assets/        # Recursos estáticos
│   │   └── App.vue        # Componente principal
│   ├── index.html
│   └── package.json
└── start_req2dom.sh       # Script de inicialização

Utiliza APIs externas de LLM. Este método:
- Proporciona processamento de alta qualidade através de modelos de ponta
- Suporta múltiplos fornecedores:
  - OpenAI (GPT-3.5, GPT-4)
  - Deepseek
  - Qwen
  - Google Gemini Pro
- Requer uma chave de API válida do fornecedor escolhido
- Oferece resultados consistentes e precisos

### 3. NLP Avançado

#### Stanza (Recomendado para português)
- Processador avançado otimizado para português de Portugal
- Melhor compreensão morfológica e sintática
- Extração mais precisa de entidades e relacionamentos
- Não necessita de API externa

#### spaCy + textacy
- Oferece extração avançada de entidades e relacionamentos
- Usa modelos de linguagem treinados para maior precisão
- Ideal para textos complexos que requerem uma compreensão mais sutil

### 4. Híbrido (NLP + LLM)

Combina as abordagens: usa NLP avançado para identificação inicial e o LLM para refinamento. Este método:
- Oferece um bom equilíbrio entre velocidade e qualidade
- Reduz a carga sobre o LLM ao fornecer estrutura inicial
- Combina precisão gramatical do NLP com compreensão semântica do LLM
- Método recomendado para a maioria dos casos

## Utilização

1. Aceda à interface web em http://localhost:5173
2. Insira os requisitos do sistema na área de texto
3. Selecione o método de processamento desejado
4. Opcionalmente, especifique o motor NLP a utilizar (Stanza ou spaCy)
5. Clique em "Processar"
6. Visualize o diagrama gerado ou utilize o botão "Abrir no draw.io" para editar

## Exemplos

### Sistema de Gestão de Biblioteca

```
O sistema de biblioteca deve permitir que os utilizadores requisitem livros. 
Cada livro tem um título, autor e código ISBN. 
Os utilizadores devem ser registados no sistema com nome, email e endereço. 
Um utilizador pode ter várias requisições ativas.
```

### Sistema de Gestão de Encomendas

```
RF01: O cliente deve poder registar-se no sistema fornecendo nome, email e telefone.
RF02: O cliente pode adicionar produtos ao carrinho de compras.
RF03: Os produtos têm nome, descrição, preço e quantidade em stock.
RF04: O sistema deve permitir que o cliente finalize a compra gerando uma encomenda.
RF05: Cada encomenda tem um código único, data, estado e valor total.
```

<<<<<<< HEAD
## Testes e Avaliação
=======
Noutro terminal:
>>>>>>> f1d06a9c

Para testar o processador Stanza:
```bash
cd backend
python test_stanza.py
```

Para comparar o desempenho entre Stanza e spaCy:
```bash
cd backend
python test_benchmark.py
```

## Testes

O projeto inclui vários scripts de teste para validar o funcionamento dos processadores:

<<<<<<< HEAD
```bash
cd backend
=======
Agora aceder á aplicação em [http://localhost:8000](http://localhost:8000).
>>>>>>> f1d06a9c

# Testar o processador Stanza
python test_stanza.py

<<<<<<< HEAD
# Comparar performance entre Stanza e spaCy
python test_benchmark.py
=======
1. Na interface do utilizador, introduza os requisitos do sistema na área de texto à esquerda.
2. Clique no botão "Processar".
3. Aguarde enquanto o sistema processa os requisitos (isto pode demorar alguns segundos).
4. O XML das classes de domínio gerado será exibido na área de texto à direita.
5. Pode copiar o XML para a área de transferência ou guardá-lo como ficheiro.
6. Importe o ficheiro XML para o DrawIO ou outra ferramenta de modelagem compatível.
>>>>>>> f1d06a9c

# Testes gerais
python test_generic.py
```

## Configuração Avançada

Para configurar chaves de API externa ou ajustar configurações, edite o ficheiro `.env` no diretório `backend`:

```
# API Key para OpenRouter (necessária para LLM externo)
OPENROUTER_API_KEY=sua_chave_aqui

# Configuração do idioma para processamento NLP
LANGUAGE_MODEL=pt_core_news_lg

# Configuração do modelo Llama local
DEFAULT_LLAMA_MODEL=llama3.1:8b
```

## Contribuições

Contribuições são bem-vindas! Por favor, envie pull requests para melhorias ou correções.

## Licença

Este projeto está licenciado sob a licença MIT - consulte o ficheiro LICENSE para mais detalhes.
- FastAPI: Framework web rápido para APIs
- Ollama: Interface para modelos LLM locais
- spaCy + textacy: Bibliotecas de processamento de linguagem natural
- Stanza: Processamento de linguagem natural com foco em português
- Llama 3.1 8B: Modelo de linguagem grande para processamento local

### Frontend
- Vue.js: Framework JavaScript progressivo
- Vite: Ferramenta de build e desenvolvimento
- fetch API: Para comunicação com o backend
- embed.diagrams.net: Para visualização e edição de diagramas

## Contribuir

As contribuições são bem-vindas! Para contribuir:

1. Faça fork do repositório
2. Crie uma branch para a sua funcionalidade (`git checkout -b nova-funcionalidade`)
3. Faça commit das suas alterações (`git commit -am 'Adiciona nova funcionalidade'`)
4. Push para a branch (`git push origin nova-funcionalidade`)
5. Crie um novo Pull Request
5. Abra um Pull Request

## Licença

Este projeto está licenciado sob a licença MIT - veja o arquivo LICENSE para mais detalhes.

## Contato

Para dúvidas ou sugestões, entre em contato com a equipe de desenvolvimento.

## Inicializando manualmente

### Backend

Para iniciar o backend manualmente:

1. Navegue até a pasta backend:
   ```bash
   cd backend
   ```

2. Ative o ambiente virtual. Importante: O ambiente virtual deve estar na pasta `backend/venv`:
   ```bash
   source venv/bin/activate  # No Linux/macOS
   # ou
   venv\Scripts\activate      # No Windows
   ```

3. Inicie o servidor FastAPI:
   ```bash
   python -m uvicorn src.app:app --reload --host 127.0.0.1 --port 8000
   ```
   
> ⚠️ **Importante**: O backend deve ser iniciado a partir da pasta `backend` para garantir que o arquivo `.env` seja carregado corretamente.

### Frontend

Para iniciar o frontend manualmente:

1. Acesse a pasta do frontend:
   ```bash
   cd frontend
   ```

2. Inicie o servidor de desenvolvimento:
   ```bash
   npm run serve
   ```

A interface estará disponível em http://localhost:3000<|MERGE_RESOLUTION|>--- conflicted
+++ resolved
@@ -1,10 +1,6 @@
 # req2dom - Conversor de Requisitos para Classes de Domínio
 
-<<<<<<< HEAD
 Esta ferramenta converte requisitos textuais em linguagem natural para diagramas de classes de domínio, gerando automaticamente XML compatível com draw.io. Utiliza diferentes métodos de processamento de linguagem natural e modelos de linguagem grande (LLM) para identificar entidades, atributos e relacionamentos nos requisitos.
-=======
-Este projeto converte requisitos textuais em classes de domínio em formato XML, compatível com ferramentas como DrawIO para geração de diagramas de classes.
->>>>>>> f1d06a9c
 
 ## Funcionalidades Principais
 
@@ -102,7 +98,6 @@
 4. Clique em "Processar Requisitos"
 5. Visualize o diagrama gerado e descarregue o XML para uso no draw.io
 
-<<<<<<< HEAD
 ### Métodos de Processamento Disponíveis
 
 - **LLM Local**: Utiliza o modelo Llama 3.1 via Ollama para análise semântica completa
@@ -112,9 +107,6 @@
 - **Híbrido**: Combina NLP (Stanza por padrão) com LLM para resultados mais precisos
 
 ## Estrutura do Projeto
-=======
-Num terminal:
->>>>>>> f1d06a9c
 
 ```
 req2dom/
@@ -160,85 +152,121 @@
 
 ### 4. Híbrido (NLP + LLM)
 
-Combina as abordagens: usa NLP avançado para identificação inicial e o LLM para refinamento. Este método:
-- Oferece um bom equilíbrio entre velocidade e qualidade
-- Reduz a carga sobre o LLM ao fornecer estrutura inicial
-- Combina precisão gramatical do NLP com compreensão semântica do LLM
-- Método recomendado para a maioria dos casos
+# Criar o ambiente virtual
+python3 -m venv venv
+
+# Ativar o ambiente virtual
+source venv/bin/activate  # No Linux/Mac
+# ou
+# venv\Scripts\activate   # No Windows
+```
+
+### 2. Instalar as dependências do backend
+
+```bash
+cd backend
+pip install -r requirements.txt
+```
+
+### 3. Assegurar que o Ollama está instalado e configurado
+
+```bash
+# Verificar modelos disponíveis
+ollama list
+
+# Se o modelo llama3.1:8b não estiver instalado, instale-o
+# (Isto pode demorar alguns minutos dependendo da sua conexão)
+ollama pull llama3.1:8b
+```
+
+## Execução do Projeto
+
+### 1. Iniciar o modelo Ollama
+
+Num terminal:
+
+```bash
+ollama run llama3.1:8b
+```
+
+### 2. Iniciar o servidor backend
+
+Noutro terminal:
+
+```bash
+# Ativar o ambiente virtual (se ainda não estiver ativado)
+cd req2dom
+source venv/bin/activate  # No Linux/Mac
+# ou
+# venv\Scripts\activate   # No Windows
+
+# Iniciar o servidor backend
+cd backend
+uvicorn src.app:app --reload
+```
+
+O servidor estará disponível em [http://localhost:8000](http://localhost:8000).
+
+### 3. Aceder à aplicação
+
+Agora aceder á aplicação em [http://localhost:8000](http://localhost:8000).
 
 ## Utilização
 
-1. Aceda à interface web em http://localhost:5173
-2. Insira os requisitos do sistema na área de texto
-3. Selecione o método de processamento desejado
-4. Opcionalmente, especifique o motor NLP a utilizar (Stanza ou spaCy)
-5. Clique em "Processar"
-6. Visualize o diagrama gerado ou utilize o botão "Abrir no draw.io" para editar
-
-## Exemplos
-
-### Sistema de Gestão de Biblioteca
-
-```
-O sistema de biblioteca deve permitir que os utilizadores requisitem livros. 
-Cada livro tem um título, autor e código ISBN. 
-Os utilizadores devem ser registados no sistema com nome, email e endereço. 
-Um utilizador pode ter várias requisições ativas.
-```
-
-### Sistema de Gestão de Encomendas
-
-```
-RF01: O cliente deve poder registar-se no sistema fornecendo nome, email e telefone.
-RF02: O cliente pode adicionar produtos ao carrinho de compras.
-RF03: Os produtos têm nome, descrição, preço e quantidade em stock.
-RF04: O sistema deve permitir que o cliente finalize a compra gerando uma encomenda.
-RF05: Cada encomenda tem um código único, data, estado e valor total.
-```
-
-<<<<<<< HEAD
-## Testes e Avaliação
-=======
-Noutro terminal:
->>>>>>> f1d06a9c
-
-Para testar o processador Stanza:
-```bash
-cd backend
-python test_stanza.py
-```
-
-Para comparar o desempenho entre Stanza e spaCy:
-```bash
-cd backend
-python test_benchmark.py
-```
-
-## Testes
-
-O projeto inclui vários scripts de teste para validar o funcionamento dos processadores:
-
-<<<<<<< HEAD
-```bash
-cd backend
-=======
-Agora aceder á aplicação em [http://localhost:8000](http://localhost:8000).
->>>>>>> f1d06a9c
-
-# Testar o processador Stanza
-python test_stanza.py
-
-<<<<<<< HEAD
-# Comparar performance entre Stanza e spaCy
-python test_benchmark.py
-=======
 1. Na interface do utilizador, introduza os requisitos do sistema na área de texto à esquerda.
 2. Clique no botão "Processar".
 3. Aguarde enquanto o sistema processa os requisitos (isto pode demorar alguns segundos).
 4. O XML das classes de domínio gerado será exibido na área de texto à direita.
 5. Pode copiar o XML para a área de transferência ou guardá-lo como ficheiro.
 6. Importe o ficheiro XML para o DrawIO ou outra ferramenta de modelagem compatível.
->>>>>>> f1d06a9c
+
+## Exemplos
+
+### Sistema de Gestão de Biblioteca
+
+```
+O sistema de biblioteca deve permitir que os utilizadores requisitem livros. 
+Cada livro tem um título, autor e código ISBN. 
+Os utilizadores devem ser registados no sistema com nome, email e endereço. 
+Um utilizador pode ter várias requisições ativas.
+```
+
+### Sistema de Gestão de Encomendas
+
+```
+RF01: O cliente deve poder registar-se no sistema fornecendo nome, email e telefone.
+RF02: O cliente pode adicionar produtos ao carrinho de compras.
+RF03: Os produtos têm nome, descrição, preço e quantidade em stock.
+RF04: O sistema deve permitir que o cliente finalize a compra gerando uma encomenda.
+RF05: Cada encomenda tem um código único, data, estado e valor total.
+```
+
+## Testes e Avaliação
+
+Para testar o processador Stanza:
+```bash
+cd backend
+python test_stanza.py
+```
+
+Para comparar o desempenho entre Stanza e spaCy:
+```bash
+cd backend
+python test_benchmark.py
+```
+
+## Testes
+
+O projeto inclui vários scripts de teste para validar o funcionamento dos processadores:
+
+```bash
+cd backend
+
+# Testar o processador Stanza
+python test_stanza.py
+
+# Comparar performance entre Stanza e spaCy
+python test_benchmark.py
 
 # Testes gerais
 python test_generic.py
@@ -265,75 +293,4 @@
 
 ## Licença
 
-Este projeto está licenciado sob a licença MIT - consulte o ficheiro LICENSE para mais detalhes.
-- FastAPI: Framework web rápido para APIs
-- Ollama: Interface para modelos LLM locais
-- spaCy + textacy: Bibliotecas de processamento de linguagem natural
-- Stanza: Processamento de linguagem natural com foco em português
-- Llama 3.1 8B: Modelo de linguagem grande para processamento local
-
-### Frontend
-- Vue.js: Framework JavaScript progressivo
-- Vite: Ferramenta de build e desenvolvimento
-- fetch API: Para comunicação com o backend
-- embed.diagrams.net: Para visualização e edição de diagramas
-
-## Contribuir
-
-As contribuições são bem-vindas! Para contribuir:
-
-1. Faça fork do repositório
-2. Crie uma branch para a sua funcionalidade (`git checkout -b nova-funcionalidade`)
-3. Faça commit das suas alterações (`git commit -am 'Adiciona nova funcionalidade'`)
-4. Push para a branch (`git push origin nova-funcionalidade`)
-5. Crie um novo Pull Request
-5. Abra um Pull Request
-
-## Licença
-
-Este projeto está licenciado sob a licença MIT - veja o arquivo LICENSE para mais detalhes.
-
-## Contato
-
-Para dúvidas ou sugestões, entre em contato com a equipe de desenvolvimento.
-
-## Inicializando manualmente
-
-### Backend
-
-Para iniciar o backend manualmente:
-
-1. Navegue até a pasta backend:
-   ```bash
-   cd backend
-   ```
-
-2. Ative o ambiente virtual. Importante: O ambiente virtual deve estar na pasta `backend/venv`:
-   ```bash
-   source venv/bin/activate  # No Linux/macOS
-   # ou
-   venv\Scripts\activate      # No Windows
-   ```
-
-3. Inicie o servidor FastAPI:
-   ```bash
-   python -m uvicorn src.app:app --reload --host 127.0.0.1 --port 8000
-   ```
-   
-> ⚠️ **Importante**: O backend deve ser iniciado a partir da pasta `backend` para garantir que o arquivo `.env` seja carregado corretamente.
-
-### Frontend
-
-Para iniciar o frontend manualmente:
-
-1. Acesse a pasta do frontend:
-   ```bash
-   cd frontend
-   ```
-
-2. Inicie o servidor de desenvolvimento:
-   ```bash
-   npm run serve
-   ```
-
-A interface estará disponível em http://localhost:3000+Este projeto está licenciado sob a licença MIT.